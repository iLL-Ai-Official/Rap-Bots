import express, { type Express } from "express";
import { createServer, type Server } from "http";
import Stripe from "stripe";
import { storage } from "./storage";
import { ObjectStorageService } from "./objectStorage";
import { setupAuth, isAuthenticated } from "./replitAuth";
import { SUBSCRIPTION_TIERS, insertTournamentSchema, processedWebhookEvents, insertWebhookEventSchema } from "@shared/schema";
import { groqService } from "./services/groq";
import { typecastService } from "./services/typecast";
import { barkTTS } from "./services/bark";
import { scoringService } from "./services/scoring";
import { userTTSManager } from "./services/user-tts-manager";
import { crowdReactionService } from "./services/crowdReactionService";
<<<<<<< HEAD
import { matchmakingService } from "./services/matchmaking";
import { realtimeAnalysisService } from "./services/realtime-analysis";
=======
import { characterCardGenerator } from "./services/characterCardGenerator";
>>>>>>> 0e4b7fb3
import multer from "multer";
import path from "path";
import fs from "fs";
import { db } from "./db.js";
import { users, battles, tournaments } from "@shared/schema";
import { eq, sql } from "drizzle-orm";

// Configure multer for audio uploads
const upload = multer({
  storage: multer.memoryStorage(),
  limits: {
    fileSize: 10 * 1024 * 1024, // 10MB limit
  },
});

if (!process.env.STRIPE_SECRET_KEY) {
  throw new Error('Missing required Stripe secret: STRIPE_SECRET_KEY');
}
const stripe = new Stripe(process.env.STRIPE_SECRET_KEY);

export async function registerRoutes(app: Express): Promise<Server> {
  // Service Worker endpoint for PWA functionality
  app.get('/sw.js', (req, res) => {
    const swPath = path.join(process.cwd(), 'public', 'sw.js');
    
    if (fs.existsSync(swPath)) {
      res.set('Content-Type', 'application/javascript');
      res.set('Cache-Control', 'no-cache');
      res.sendFile(swPath);
    } else {
      res.status(404).send('Service Worker not found');
    }
  });

  // Sitemap.xml endpoint for SEO
  app.get('/sitemap.xml', (req, res) => {
    const sitemapPath = path.join(process.cwd(), 'public', 'sitemap.xml');

    if (fs.existsSync(sitemapPath)) {
      res.set('Content-Type', 'application/xml');
      res.sendFile(sitemapPath);
    } else {
      res.status(404).send('Sitemap not found');
    }
  });

  // Health check endpoint for deployment monitoring
  app.get('/api/health', (req, res) => {
    const health = {
      status: 'healthy',
      timestamp: new Date().toISOString(),
      environment: process.env.NODE_ENV || 'development',
      services: {
        database: !!process.env.DATABASE_URL,
        groq: !!process.env.GROQ_API_KEY,
        openai: !!process.env.OPENAI_API_KEY,
        stripe: !!process.env.STRIPE_SECRET_KEY,
      }
    };

    console.log('🏥 Health check:', health);
    res.json(health);
  });

  // SFX Audio Files endpoint for serving public sound effects
  app.get("/public-objects/:filePath(*)", async (req, res) => {
    const filePath = req.params.filePath;
    const objectStorageService = new ObjectStorageService();
    try {
      const file = await objectStorageService.searchPublicObject(filePath);
      if (!file) {
        return res.status(404).json({ error: "SFX file not found" });
      }
      objectStorageService.downloadObject(file, res);
    } catch (error) {
      console.error("Error serving SFX file:", error);
      return res.status(500).json({ error: "Failed to serve SFX file" });
    }
  });

  // Auth middleware
  await setupAuth(app);

  // Auth routes
  app.get('/api/auth/user', isAuthenticated, async (req: any, res) => {
    try {
      const userId = req.user.claims.sub;
      const user = await storage.getUser(userId);
      res.json(user);
    } catch (error) {
      console.error("Error fetching user:", error);
      res.status(500).json({ message: "Failed to fetch user" });
    }
  });

  // Subscription management routes
  app.get('/api/subscription/tiers', (req, res) => {
    res.json(SUBSCRIPTION_TIERS);
  });

  app.get('/api/subscription/status', isAuthenticated, async (req: any, res) => {
    try {
      const userId = req.user.claims.sub;
      const user = await storage.getUser(userId);
      const canBattle = await storage.canUserStartBattle(userId);

      res.json({
        tier: user?.subscriptionTier || 'free',
        status: user?.subscriptionStatus || 'free',
        battlesRemaining: user?.battlesRemaining || 0,
        canStartBattle: canBattle,
        totalBattles: user?.totalBattles || 0,
        totalWins: user?.totalWins || 0,
      });
    } catch (error) {
      console.error("Error fetching subscription status:", error);
      res.status(500).json({ message: "Failed to fetch subscription status" });
    }
  });

  // One-time battle purchase
  app.post('/api/purchase-battles', isAuthenticated, async (req: any, res) => {
    try {
      const userId = req.user.claims.sub;
      const { battleCount = 10, paymentMethod = 'stripe' } = req.body; // Default 10 battles for $1

      // Available battle packages with pricing
      const battlePackages = {
        10: { price: 100, description: '10 battles for $1.00' }, // $0.10 per battle
        1500: { price: 10000, description: '1,500 battles for $100.00' } // $0.067 per battle (15 battles per dollar)
      };

      if (!battlePackages[battleCount as keyof typeof battlePackages]) {
        const available = Object.keys(battlePackages).join(', ');
        return res.status(400).json({ 
          message: `Invalid battle count. Available packages: ${available} battles` 
        });
      }

      // Simplified CashApp flow for battle packs
      if (paymentMethod === 'cashapp') {
        const packageInfo = battlePackages[battleCount as keyof typeof battlePackages];
        console.log(`💰 CashApp battle pack request: ${battleCount} battles for $${(packageInfo.price/100).toFixed(2)} by user ${userId}`);

        return res.json({
          clientSecret: `cashapp_battles_cs_${Date.now()}_${userId}`,
          amount: packageInfo.price,
          description: packageInfo.description
        });
      }

      let user = await storage.getUser(userId);
      if (!user) {
        return res.status(404).json({ message: 'User not found' });
      }

      if (!user.email) {
        throw new Error('No user email on file');
      }

      let customer;
      if (user.stripeCustomerId) {
        try {
          customer = await stripe.customers.retrieve(user.stripeCustomerId);
        } catch (error: any) {
          // Handle test/live mode mismatch - create new customer
          if (error.code === 'resource_missing') {
            console.log(`🔄 Customer not found in current mode, creating new customer...`);
            customer = await stripe.customers.create({
              email: user.email,
              name: `${user.firstName || ''} ${user.lastName || ''}`.trim() || user.email,
            });

            user = await storage.updateUserStripeInfo(userId, { 
              stripeCustomerId: customer.id 
            });
          } else {
            throw error;
          }
        }
      } else {
        customer = await stripe.customers.create({
          email: user.email,
          name: `${user.firstName || ''} ${user.lastName || ''}`.trim() || user.email,
        });

        user = await storage.updateUserStripeInfo(userId, { 
          stripeCustomerId: customer.id 
        });
      }

      const packageInfo = battlePackages[battleCount as keyof typeof battlePackages];
      const amount = packageInfo.price;
      const pricePerBattle = (amount / 100 / battleCount).toFixed(3);

      console.log(`💰 Creating battle purchase: ${battleCount} battles for $${(amount/100).toFixed(2)}`);

      // Configure payment method types
      const paymentMethodTypes: ('card' | 'cashapp')[] = paymentMethod === 'cashapp' 
        ? ['cashapp'] 
        : ['card', 'cashapp'];

      // Create one-time payment intent
      const paymentIntent = await stripe.paymentIntents.create({
        amount: amount, // Amount in cents
        currency: 'usd',
        customer: customer.id,
        payment_method_types: paymentMethodTypes,
        metadata: {
          userId: userId,
          battleCount: battleCount,
          paymentMethod: paymentMethod,
          packageType: battleCount === 1500 ? 'mega_bundle' : 'standard',
          ...(paymentMethod === 'cashapp' && { cashapp_account: '$ILLAITHEGPTSTORE' })
        },
        description: paymentMethod === 'cashapp' 
          ? `${battleCount} Battle Pack ($${pricePerBattle} per battle) - Pay to $ILLAITHEGPTSTORE`
          : `${battleCount} Battle Pack ($${pricePerBattle} per battle)`,
      });

      console.log(`✅ Payment intent created: ${paymentIntent.id}`);
      console.log(`🔑 Client secret: ${!!paymentIntent.client_secret}`);

      res.json({
        paymentIntentId: paymentIntent.id,
        clientSecret: paymentIntent.client_secret,
        amount: amount,
        battleCount: battleCount
      });
    } catch (error: any) {
      console.error('Battle purchase creation error:', error);
      return res.status(400).json({ error: { message: error.message } });
    }
  });

  // Store credit balance route (like ThcaStore)
  app.get('/api/store-credit/balance', isAuthenticated, async (req: any, res) => {
    try {
      const userId = req.user.claims.sub;
      const user = await storage.getUser(userId);
      res.json({ balance: user?.storeCredit || 0 });
    } catch (error) {
      res.status(500).json({ error: 'Failed to fetch store credit balance' });
    }
  });

  // Generate referral code for user
  app.post('/api/referral/generate', isAuthenticated, async (req: any, res) => {
    try {
      const userId = req.user.claims.sub;
      const user = await storage.getUser(userId);

      if (!user) {
        return res.status(404).json({ message: 'User not found' });
      }

      if (user.referralCode) {
        return res.json({ referralCode: user.referralCode });
      }

      // Generate unique referral code
      const firstName = user.firstName || user.email?.split('@')[0] || 'USER';
      const codeBase = firstName.slice(0, 3).toUpperCase();
      const randomPart = Math.random().toString(36).slice(2, 8).toUpperCase();
      const referralCode = `${codeBase}${randomPart}`;

      // Update user with referral code
      await storage.updateUser(userId, { referralCode });

      res.json({ referralCode });
    } catch (error: any) {
      res.status(500).json({ error: 'Failed to generate referral code: ' + error.message });
    }
  });

  // Join with referral code and award $1 credit
  app.post('/api/referral/join', async (req, res) => {
    try {
      const { referralCode, newUserId } = req.body;

      if (!referralCode || !newUserId) {
        return res.status(400).json({ message: 'Referral code and user ID required' });
      }

      // Find referrer by code
      const referrer = await storage.getUserByReferralCode(referralCode);
      if (!referrer) {
        return res.status(404).json({ message: 'Invalid referral code' });
      }

      // Update new user with referrer info
      await storage.updateUser(newUserId, { referredBy: referrer.id });

      // Award $1.00 store credit to referrer
      const currentCredit = parseFloat(referrer.storeCredit || '0');
      const newCredit = (currentCredit + 1.00).toFixed(2);
      await storage.updateUser(referrer.id, { storeCredit: newCredit });

      // Create referral record
      await storage.createReferral({
        referrerId: referrer.id,
        refereeId: newUserId,
        referralCode,
        status: 'completed',
        creditAwarded: '1.00'
      });

      console.log(`💰 Referral complete: ${referrer.email} earned $1.00 credit`);
      res.json({ 
        success: true, 
        creditAwarded: '1.00',
        message: 'Referral completed! $1.00 credited to referrer.' 
      });
    } catch (error: any) {
      console.error('Referral join error:', error);
      res.status(500).json({ error: 'Failed to process referral: ' + error.message });
    }
  });

  // Get user's referral stats
  app.get('/api/referral/stats', isAuthenticated, async (req: any, res) => {
    try {
      const userId = req.user.claims.sub;
      const user = await storage.getUser(userId);

      if (!user) {
        return res.status(404).json({ message: 'User not found' });
      }

      const referrals = await storage.getUserReferrals(userId);
      const totalEarnings = referrals.reduce((sum, ref) => sum + parseFloat(ref.creditAwarded || '0'), 0);

      res.json({
        referralCode: user.referralCode,
        totalReferrals: referrals.length,
        totalEarnings: totalEarnings.toFixed(2),
        storeCredit: user.storeCredit,
        referrals: referrals.map(ref => ({
          id: ref.id,
          status: ref.status,
          creditAwarded: ref.creditAwarded,
          createdAt: ref.createdAt
        }))
      });
    } catch (error: any) {
      res.status(500).json({ error: 'Failed to fetch referral stats: ' + error.message });
    }
  });

  // One-time payment intent (like ThcaStore's approach)
  app.post("/api/create-payment-intent", isAuthenticated, async (req: any, res) => {
    try {
      const { amount, description = "Battle pack purchase" } = req.body;
      const userId = req.user.claims.sub;

      const paymentIntent = await stripe.paymentIntents.create({
        amount: Math.round(amount * 100), // Convert to cents
        currency: "usd",
        metadata: {
          userId: userId,
          type: "one_time_purchase"
        },
        description,
      });

      res.json({ clientSecret: paymentIntent.client_secret });
    } catch (error: any) {
      res.status(500).json({ 
        message: "Error creating payment intent: " + error.message 
      });
    }
  });

  // Stripe payment routes
  app.post('/api/create-subscription', isAuthenticated, async (req: any, res) => {
    try {
      const userId = req.user.claims.sub;
      const { tier, paymentMethod = 'stripe' } = req.body; // 'premium' or 'pro', 'stripe' or 'cashapp'

      if (!tier || !['premium', 'pro'].includes(tier)) {
        return res.status(400).json({ message: 'Invalid subscription tier' });
      }

      // Simplified CashApp flow - just return dummy client secret to satisfy frontend
      if (paymentMethod === 'cashapp') {
        console.log(`💰 CashApp subscription request for ${tier} tier by user ${userId}`);

        // Return a mock client secret to satisfy frontend Stripe integration
        return res.json({
          subscriptionId: `cashapp_${tier}_${Date.now()}`,
          clientSecret: `cashapp_cs_${Date.now()}_${userId}`,
        });
      }

      let user = await storage.getUser(userId);
      if (!user) {
        return res.status(404).json({ message: 'User not found' });
      }

      const tierInfo = SUBSCRIPTION_TIERS[tier as keyof typeof SUBSCRIPTION_TIERS];

      if (user.stripeSubscriptionId) {
        const subscription = await stripe.subscriptions.retrieve(user.stripeSubscriptionId, {
          expand: ['latest_invoice.payment_intent']
        });

        const latestInvoice = subscription.latest_invoice as any;
        const clientSecret = latestInvoice?.payment_intent?.client_secret;

        res.json({
          subscriptionId: subscription.id,
          clientSecret: clientSecret,
        });
        return;
      }

      if (!user.email) {
        throw new Error('No user email on file');
      }

      let customer;
      if (user.stripeCustomerId) {
        try {
          customer = await stripe.customers.retrieve(user.stripeCustomerId);
        } catch (error: any) {
          // Handle test/live mode mismatch - create new customer
          if (error.code === 'resource_missing') {
            console.log(`🔄 Customer not found in current mode, creating new customer...`);
            customer = await stripe.customers.create({
              email: user.email,
              name: `${user.firstName || ''} ${user.lastName || ''}`.trim() || user.email,
            });

            user = await storage.updateUserStripeInfo(userId, { 
              stripeCustomerId: customer.id,
              stripeSubscriptionId: undefined // Clear old subscription ID
            });
          } else {
            throw error;
          }
        }
      } else {
        customer = await stripe.customers.create({
          email: user.email,
          name: `${user.firstName || ''} ${user.lastName || ''}`.trim() || user.email,
        });

        user = await storage.updateUserStripeInfo(userId, { 
          stripeCustomerId: customer.id 
        });
      }

          // Create dynamic pricing for live mode compatibility
      const priceAmount = Math.round(tierInfo.price * 100); // Convert to cents

      console.log(`🔧 Creating subscription for ${tier} tier: $${tierInfo.price}/month`);

      // Configure payment method types based on selection
      const paymentMethodTypes: ('card' | 'cashapp')[] = paymentMethod === 'cashapp' 
        ? ['cashapp'] 
        : ['card', 'cashapp']; // Allow both card and CashApp for Stripe

      const subscription = await stripe.subscriptions.create({
        customer: customer.id,
        items: [{
          price_data: {
            currency: 'usd',
            product: `${tier.charAt(0).toUpperCase() + tier.slice(1)} Plan`,
            recurring: {
              interval: 'month',
            },
            unit_amount: priceAmount,
          },
        }],
        payment_behavior: 'default_incomplete',
        payment_settings: {
          save_default_payment_method: 'on_subscription',
          payment_method_types: paymentMethodTypes,
        },
        expand: ['latest_invoice.payment_intent'],
        metadata: {
          paymentMethod: paymentMethod,
          tier: tier,
          userId: userId,
          ...(paymentMethod === 'cashapp' && { cashapp_account: '$ILLAITHEGPTSTORE' })
        },
        description: paymentMethod === 'cashapp' 
          ? `${tier.charAt(0).toUpperCase() + tier.slice(1)} subscription - Pay to $ILLAITHEGPTSTORE`
          : `${tier.charAt(0).toUpperCase() + tier.slice(1)} subscription`,
      });

      console.log(`✅ Subscription created: ${subscription.id}`);
      const invoiceObj = subscription.latest_invoice as any;
      console.log(`📋 Latest invoice:`, invoiceObj?.id);

      // Extract payment intent and client secret - handle expanded Stripe objects
      const latestInvoice = subscription.latest_invoice as any;
      const paymentIntent = latestInvoice?.payment_intent;
      const clientSecret = paymentIntent?.client_secret;

      console.log(`🔑 Payment intent: ${paymentIntent?.id}`);
      console.log(`🗝️ Client secret available: ${!!clientSecret}`);

      if (!clientSecret) {
        console.error('❌ No client secret found in subscription');
        throw new Error('Failed to create payment intent');
      }

      await storage.updateUserStripeInfo(userId, {
        stripeCustomerId: customer.id,
        stripeSubscriptionId: subscription.id
      });

      // Don't mark as active until payment succeeds - webhook will handle this
      console.log(`✅ Subscription setup complete, returning client secret`);

      res.json({
        subscriptionId: subscription.id,
        clientSecret: clientSecret,
      });
    } catch (error: any) {
      console.error('Subscription creation error:', error);
      return res.status(400).json({ error: { message: error.message } });
    }
  });

  // Database-backed idempotency for webhook events

  // Stripe webhook for payment updates (subscriptions + one-time purchases)
  app.post('/api/stripe-webhook', express.raw({type: 'application/json'}), async (req, res) => {
    let event;

    try {
      event = stripe.webhooks.constructEvent(
        req.body,
        req.headers['stripe-signature'] as string,
        process.env.STRIPE_WEBHOOK_SECRET || ''
      );
    } catch (err: any) {
      console.error(`🚨 Webhook signature verification failed:`, err.message);
      return res.status(400).send(`Webhook Error: ${err.message}`);
    }

    const eventId = event.id;

    // Database-backed idempotency check - prevent duplicate processing
    try {
      const existingEvent = await storage.getProcessedWebhookEvent(eventId);
      if (existingEvent) {
        console.log(`⚠️ Event ${eventId} already processed at ${existingEvent.processedAt}, skipping`);
        return res.json({received: true});
      }
    } catch (error: any) {
      console.error(`❌ Error checking webhook idempotency for event ${eventId}:`, error.message);
      return res.status(500).json({
        error: 'Database error during idempotency check',
        eventId: eventId,
        message: error.message
      });
    }

    console.log(`📥 Processing webhook event: ${event.type} (${eventId})`);

    try {
      // Handle the event
      switch (event.type) {
        case 'payment_intent.succeeded':
          const paymentIntent = event.data.object as Stripe.PaymentIntent;

          try {
            // Check if this is a battle pack purchase
            if (paymentIntent.metadata?.battleCount) {
              const userId = paymentIntent.metadata.userId;
              const battleCount = parseInt(paymentIntent.metadata.battleCount);

              if (userId && battleCount) {
                // Add battles to user account
                const result = await storage.addUserBattles(userId, battleCount);
                if (result) {
                  console.log(`✅ Added ${battleCount} battles to user ${userId} (Payment: ${paymentIntent.id})`);
                } else {
                  console.warn(`⚠️ Failed to add battles to user ${userId} - user not found`);
                }
              } else {
                console.warn(`⚠️ Invalid battle pack data: userId=${userId}, battleCount=${battleCount}`);
              }
            }

            // Check if this is a CashApp subscription payment (first payment)
            else if (paymentIntent.metadata?.tier && paymentIntent.metadata?.paymentMethod === 'cashapp') {
              console.log(`💰 Processing CashApp subscription payment: ${paymentIntent.id}`);

              const userId = paymentIntent.metadata.userId;
              const tier = paymentIntent.metadata.tier;

              if (userId && tier && ['premium', 'pro'].includes(tier)) {
                // Activate the subscription for CashApp payments
                await storage.updateUserSubscription(userId, {
                  subscriptionStatus: 'active',
                  subscriptionTier: tier,
                  // Note: Stripe subscription ID should already be set from subscription creation
                });

                console.log(`✅ Activated CashApp subscription for user ${userId}: ${tier} tier (Payment: ${paymentIntent.id})`);
              } else {
                console.warn(`⚠️ Invalid CashApp subscription data: userId=${userId}, tier=${tier}`);
              }
            }
          } catch (error: any) {
            console.error(`❌ Error processing payment intent ${paymentIntent.id}:`, error.message);
            throw error; // Re-throw to trigger retry
          }
          break;

        case 'customer.subscription.updated':
        case 'customer.subscription.deleted':
          const subscription = event.data.object as Stripe.Subscription;

          try {
            // Defensive customer ID extraction - handle both string and expanded objects
            let customerId: string;
            if (typeof subscription.customer === 'string') {
              customerId = subscription.customer;
            } else if (subscription.customer && typeof subscription.customer === 'object' && 'id' in subscription.customer) {
              customerId = subscription.customer.id;
            } else {
              throw new Error(`Invalid customer ID format: ${typeof subscription.customer}`);
            }

            console.log(`🔍 Looking up user for Stripe customer: ${customerId}`);

            // Efficiently find user by Stripe customer ID
            const user = await storage.getUserByStripeCustomerId(customerId);

            if (user) {
              const subscriptionStatus = subscription.status === 'active' ? 'active' : 'inactive';

              // Get tier from subscription metadata if available, otherwise infer from price
              let subscriptionTier = 'free';
              if (subscription.status === 'active') {
                if (subscription.metadata?.tier) {
                  subscriptionTier = subscription.metadata.tier;
                } else {
                  // Fallback: infer from price amount (999 = $9.99 Premium, 1999 = $19.99 Pro)
                  const unitAmount = subscription.items.data[0]?.price?.unit_amount;
                  subscriptionTier = unitAmount === 999 ? 'premium' : unitAmount === 1999 ? 'pro' : 'free';
                }
              }

              await storage.updateUserSubscription(user.id, {
                subscriptionStatus,
                subscriptionTier,
                stripeSubscriptionId: subscription.id
              });

              console.log(`✅ Updated user ${user.id} subscription: ${subscriptionTier} (${subscriptionStatus})`);
            } else {
              console.warn(`⚠️ No user found for Stripe customer ${customerId}`);
            }
          } catch (error: any) {
            console.error(`❌ Error processing subscription webhook ${subscription.id}:`, error.message);
            throw error; // Re-throw to trigger retry
          }
          break;

        default:
          console.log(`ℹ️ Unhandled event type: ${event.type}`);
      }

      // Mark event as processed in database
      try {
        await storage.recordProcessedWebhookEvent({
          eventId: eventId,
          eventType: event.type
        });
      } catch (error: any) {
        console.error(`⚠️ Failed to record processed webhook event ${eventId}:`, error.message);
        // Continue anyway - the event was processed successfully
      }

      console.log(`✅ Successfully processed webhook event: ${event.type} (${eventId})`);
      res.json({received: true});

    } catch (error: any) {
      console.error(`❌ Critical webhook processing error for event ${eventId}:`, error.message);

      // Return 500 to trigger Stripe retry
      res.status(500).json({
        error: 'Webhook processing failed',
        eventId: eventId,
        message: error.message
      });
    }
  });

  // User stats and analytics
  app.get('/api/user/stats', isAuthenticated, async (req: any, res) => {
    try {
      const userId = req.user.claims.sub;
      const stats = await storage.getUserStats(userId);
      res.json(stats);
    } catch (error) {
      console.error("Error fetching user stats:", error);
      res.status(500).json({ message: "Failed to fetch user stats" });
    }
  });

  // Random match battle endpoint
  app.post("/api/battles/random-match", isAuthenticated, async (req: any, res) => {
    try {
      const userId = req.user.claims.sub;
      const { difficulty, preferredCharacters } = req.body;

      console.log(`🎮 Random match requested by user ${userId}`);

      // Check if user can start a battle
      const canBattle = await storage.canUserStartBattle(userId);
      if (!canBattle) {
        return res.status(403).json({ 
          message: "Battle limit reached. Upgrade to Premium or Pro for more battles!",
          upgrade: true 
        });
      }

      // Find random match
      const match = await matchmakingService.findRandomMatch({
        userId,
        difficulty,
        preferredCharacters,
      });

      // Create battle with random opponent
      const battleData = {
        userId,
        difficulty: match.difficulty,
        profanityFilter: false,
        lyricComplexity: match.lyricComplexity,
        styleIntensity: match.styleIntensity,
        voiceSpeed: 1.0,
        aiCharacterName: match.opponentName,
        aiCharacterId: match.opponentCharacterId,
        userScore: 0,
        aiScore: 0,
        rounds: [],
        status: "active"
      };

      const battle = await storage.createBattle(battleData);
      
      console.log(`✅ Random match created: ${match.opponentName} vs User`);
      
      res.status(201).json({
        battle,
        match: {
          opponentName: match.opponentName,
          opponentId: match.opponentCharacterId,
          difficulty: match.difficulty,
        }
      });
    } catch (error: any) {
      console.error("Error creating random match battle:", error);
      res.status(500).json({ message: "Failed to create random match battle" });
    }
  });

  // Protected battle creation with subscription checks
  app.post("/api/battles", isAuthenticated, async (req: any, res) => {
    try {
      const userId = req.user.claims.sub;

      // SECURITY: Input validation for battle creation parameters
      const {
        difficulty,
        profanityFilter,
        lyricComplexity,
        styleIntensity,
        voiceSpeed,
        aiCharacterName,
        aiCharacterId
      } = req.body;

      // SECURITY: Validate battle parameters
      const validDifficulties = ['easy', 'normal', 'hard', 'nightmare'];
      if (difficulty && !validDifficulties.includes(difficulty)) {
        return res.status(400).json({ message: "Invalid difficulty level" });
      }

      if (typeof profanityFilter !== 'undefined' && typeof profanityFilter !== 'boolean') {
        return res.status(400).json({ message: "Profanity filter must be boolean" });
      }

      if (lyricComplexity && (typeof lyricComplexity !== 'number' || lyricComplexity < 0 || lyricComplexity > 100)) {
        return res.status(400).json({ message: "Lyric complexity must be between 0-100" });
      }

      if (styleIntensity && (typeof styleIntensity !== 'number' || styleIntensity < 0 || styleIntensity > 100)) {
        return res.status(400).json({ message: "Style intensity must be between 0-100" });
      }

      if (voiceSpeed && (typeof voiceSpeed !== 'number' || voiceSpeed < 0.5 || voiceSpeed > 2.0)) {
        return res.status(400).json({ message: "Voice speed must be between 0.5-2.0" });
      }

      // SECURITY: Validate AI character selection
      const validCharacters = ['razor', 'venom', 'silk', 'cypher'];
      if (aiCharacterId && !validCharacters.includes(aiCharacterId)) {
        return res.status(400).json({ message: "Invalid AI character" });
      }

      // SECURITY: Sanitize character name input
      const sanitizedCharacterName = aiCharacterName ? 
        aiCharacterName.toString().substring(0, 50).trim() : null;

      // Ensure user exists and has proper setup
      let user = await storage.getUser(userId);
      if (!user) {
        // Create user if not exists (shouldn't happen with auth but safety check)
        user = await storage.upsertUser({
          id: userId,
          email: req.user.claims.email,
          firstName: req.user.claims.first_name,
          lastName: req.user.claims.last_name,
          profileImageUrl: req.user.claims.profile_image_url,
        });
      }

      const canBattle = await storage.canUserStartBattle(userId);

      if (!canBattle) {
        return res.status(403).json({ 
          message: "Battle limit reached. Upgrade to Premium or Pro for more battles!",
          upgrade: true 
        });
      }

      // SECURITY: Only include validated and sanitized parameters
      const battleData = {
        userId,
        difficulty: difficulty || 'normal',
        profanityFilter: profanityFilter !== undefined ? profanityFilter : false,
        lyricComplexity: lyricComplexity || 50,
        styleIntensity: styleIntensity || 50,
        voiceSpeed: voiceSpeed || 1.0,
        aiCharacterName: sanitizedCharacterName || 'MC Venom',
        aiCharacterId: aiCharacterId || 'venom',
        userScore: 0,
        aiScore: 0,
        rounds: [],
        status: "active"
      };

      const battle = await storage.createBattle(battleData);
      res.status(201).json(battle);
    } catch (error: any) {
      console.error("Error creating battle:", error);

      if (error.message === "No battles remaining") {
        return res.status(403).json({ 
          message: "Battle limit reached. Upgrade to Premium or Pro for more battles!",
          upgrade: true 
        });
      }

      res.status(500).json({ message: "Failed to create battle" });
    }
  });

  // Get user's battle history
  app.get("/api/battles/history", isAuthenticated, async (req: any, res) => {
    try {
      const userId = req.user.claims.sub;
      const battles = await storage.getUserBattles(userId, 20);
      res.json(battles);
    } catch (error) {
      console.error("Error fetching battle history:", error);
      res.status(500).json({ message: "Failed to fetch battle history" });
    }
  });



  // Payment success redirect endpoint
  app.get("/api/payment/success", isAuthenticated, async (req: any, res) => {
    try {
      const userId = req.user.claims.sub;

      // Refresh user data to get updated subscription
      const user = await storage.getUser(userId);
      if (user && user.subscriptionTier !== 'free') {
        // Payment successful - redirect to dashboard
        res.redirect('/?payment_success=true');
      } else {
        // Payment may still be processing
        res.redirect('/?payment_processing=true');
      }
    } catch (error) {
      console.error("Error handling payment success:", error);
      res.redirect('/?payment_error=true');
    }
  });

  // User API Key Management Routes
  app.get('/api/user/api-keys', isAuthenticated, async (req: any, res) => {
    try {
      const userId = req.user.claims.sub;
      const status = await storage.getUserAPIKeysStatus(userId);
      res.json(status);
    } catch (error) {
      console.error("Error fetching API key status:", error);
      res.status(500).json({ message: "Failed to fetch API key status" });
    }
  });

  app.put('/api/user/api-keys', isAuthenticated, async (req: any, res) => {
    try {
      const userId = req.user.claims.sub;
      const { openaiApiKey, groqApiKey, elevenlabsApiKey, myshellApiKey, preferredTtsService } = req.body;

      const user = await storage.updateUserAPIKeys(userId, {
        openaiApiKey,
        groqApiKey,
        elevenlabsApiKey,
        myshellApiKey,
        preferredTtsService
      });

      // Clear cached TTS instances when keys change
      userTTSManager.clearUserInstances(userId);

      res.json({ success: true });
    } catch (error) {
      console.error("Error updating API keys:", error);
      res.status(500).json({ message: "Failed to update API keys" });
    }
  });

  app.post('/api/user/test-api-key', isAuthenticated, async (req: any, res) => {
    try {
      const userId = req.user.claims.sub;
      const { service } = req.body;

      if (!service || !['openai', 'groq', 'elevenlabs', 'myshell'].includes(service)) {
        return res.status(400).json({ message: "Invalid service specified" });
      }

      const isValid = await userTTSManager.testUserAPIKey(userId, service as 'openai' | 'groq' | 'elevenlabs' | 'myshell');
      res.json({ valid: isValid });
    } catch (error) {
      console.error(`Error testing ${req.body.service} API key:`, error);
      res.status(500).json({ message: `Failed to test ${req.body.service} API key` });
    }
  });

  // LIGHTNING-FAST TRANSCRIPTION ENDPOINT - Process audio in <200ms
  app.post("/api/battles/:id/transcribe", isAuthenticated, upload.single('audio'), async (req: any, res) => {
    const startTime = Date.now();
    const battleId = req.params.id;

    try {
      console.log(`⚡ LIGHTNING Transcription Started - ${battleId.substring(0, 8)}...`);

      if (!req.file?.buffer) {
        return res.status(400).json({ message: "No audio file provided" });
      }

      const audioBuffer = req.file.buffer;
      console.log(`🎵 Audio for transcription: ${audioBuffer.length} bytes`);

      // Lightning-fast transcription only (200ms max for instant feel)
      let userText = "Voice input received";
      try {
        userText = await Promise.race([
          groqService.transcribeAudio(audioBuffer),
          new Promise<string>((_, reject) => 
            setTimeout(() => reject(new Error("Transcription timeout")), 150) // Even more aggressive 150ms
          )
        ]);
        console.log(`✅ LIGHTNING transcription (${Date.now() - startTime}ms): "${userText.substring(0, 50)}..."`);
      } catch (error) {
        console.log(`⚠️ Lightning transcription failed, getting actual transcription...`);
        // If ultra-fast fails, get the actual transcription without timeout
        try {
          userText = await groqService.transcribeAudio(audioBuffer);
          console.log(`✅ Fallback transcription complete: "${userText.substring(0, 50)}..."`);
        } catch (fallbackError) {
          console.log(`❌ All transcription failed, using placeholder`);
          userText = "Voice input received";
        }
      }

      const finalProcessingTime = Date.now() - startTime;
      console.log(`🎯 Final transcription result: "${userText}" (${finalProcessingTime}ms)`);

      res.json({ 
        userText,
        processingTime: finalProcessingTime,
        instant: finalProcessingTime <= 200 // Mark as instant only if truly fast
      });

    } catch (error: any) {
      console.error(`❌ Instant transcription failed:`, error.message);
      res.status(500).json({ message: "Transcription failed" });
    }
  });

  // Legacy battle routes for backward compatibility
  app.get("/api/battles", async (req, res) => {
    // Return empty array for unauthenticated requests
    res.json([]);
  });

  app.get("/api/battles/:id", async (req, res) => {
    try {
      const battle = await storage.getBattle(req.params.id);
      if (!battle) {
        return res.status(404).json({ message: "Battle not found" });
      }
      res.json(battle);
    } catch (error) {
      console.error("Error fetching battle:", error);
      res.status(500).json({ message: "Failed to fetch battle" });
    }
  });

  app.get("/api/battles/:id/state", async (req, res) => {
    try {
      const battle = await storage.getBattle(req.params.id);
      if (!battle) {
        return res.status(404).json({ message: "Battle not found" });
      }

      const state = {
        id: battle.id,
        currentRound: battle.rounds.length + 1,
        maxRounds: 3,
        isRecording: false,
        isAIResponding: false,
        isPlayingAudio: false,
        userScore: battle.userScore,
        aiScore: battle.aiScore,
        difficulty: battle.difficulty as "easy" | "normal" | "hard",
        profanityFilter: battle.profanityFilter,
        timeRemaining: 30,
      };

      res.json(state);
    } catch (error) {
      console.error("Error fetching battle state:", error);
      res.status(500).json({ message: "Failed to fetch battle state" });
    }
  });

  app.get("/api/battles/:id/rounds", async (req, res) => {
    try {
      const battle = await storage.getBattle(req.params.id);
      if (!battle) {
        return res.status(404).json({ message: "Battle not found" });
      }
      res.json(battle.rounds);
    } catch (error) {
      console.error("Error fetching battle rounds:", error);
      res.status(500).json({ message: "Failed to fetch battle rounds" });
    }
  });

  // FAST Battle Round Processing - Optimized for Speed  
  app.post("/api/battles/:id/rounds", isAuthenticated, upload.single('audio'), async (req: any, res) => {
    const startTime = Date.now();
    const battleId = req.params.id;

    try {
      // SECURITY: Input validation and sanitization
      if (!battleId || typeof battleId !== 'string' || battleId.length > 50) {
        return res.status(400).json({ message: "Invalid battle ID" });
      }

      // SECURITY: Validate battle ID format (UUID)
      if (!/^[0-9a-f]{8}-[0-9a-f]{4}-[0-9a-f]{4}-[0-9a-f]{4}-[0-9a-f]{12}$/i.test(battleId)) {
        return res.status(400).json({ message: "Invalid battle ID format" });
      }

      console.log(`🎤 Battle Round Processing Started - ${battleId.substring(0, 8)}...`);

      const battle = await storage.getBattle(battleId);

      if (!battle) {
        return res.status(404).json({ message: "Battle not found" });
      }

      // DEBUG: Check file upload status
      console.log(`📁 File upload debug:`);
      console.log(`  req.file exists: ${!!req.file}`);
      console.log(`  req.file.buffer exists: ${!!(req.file?.buffer)}`);
      console.log(`  req.file details:`, req.file ? {
        fieldname: req.file.fieldname,
        originalname: req.file.originalname,
        encoding: req.file.encoding,
        mimetype: req.file.mimetype,
        size: req.file.size,
        bufferLength: req.file.buffer?.length
      } : 'No file');

      // Handle both audio and text input - at least one must be provided
      const userVerse = req.body.userVerse;
      const hasAudio = !!(req.file?.buffer);
      const hasText = !!(userVerse?.trim());

      if (!hasAudio && !hasText) {
        console.log(`❌ No audio file or text verse provided`);
        return res.status(400).json({ message: "Either audio file or text verse must be provided" });
      }

      const audioBuffer = req.file?.buffer;

      // Audio validation only if audio is provided
      if (hasAudio) {
        console.log(`📊 File stats: ${audioBuffer.length} bytes, mimetype: ${req.file.mimetype}`);

        // TEMPORARILY REMOVE SIZE RESTRICTIONS for debugging
        if (audioBuffer.length === 0) {
          console.log(`❌ Empty audio file`);
          return res.status(400).json({ message: "Audio file is empty" });
        }

        // SECURITY: Proper audio format validation based on our findings
        const audioHeader = audioBuffer.slice(0, 16).toString('hex');

        console.log(`🔍 Audio validation: ${audioBuffer.length} bytes, header: ${audioHeader.substring(0, 16)}`);

        // WebM format validation (what browsers actually send)
        const isWebM = audioBuffer[0] === 0x1a && audioBuffer[1] === 0x45 && 
                       audioBuffer[2] === 0xDF && audioBuffer[3] === 0xA3;

        // Other common formats
        const isWAV = audioHeader.startsWith('52494646'); // RIFF
        const isOgg = audioHeader.startsWith('4f676753'); // OggS
        const isMP3 = audioHeader.startsWith('fffb') || audioHeader.startsWith('fff3');
        const isMP4 = audioHeader.startsWith('0000001c') || audioHeader.startsWith('00000020') || 
                      audioHeader.includes('66747970'); // MP4/M4A - more flexible detection

        if (!isWebM && !isWAV && !isOgg && !isMP3 && !isMP4) {
          console.log(`❌ Unrecognized audio format, header: ${audioHeader.substring(0, 16)}`);
          return res.status(400).json({ message: "Unsupported audio format" });
        }

        console.log(`✅ Audio validation passed: ${isWebM ? 'WebM' : isWAV ? 'WAV' : isOgg ? 'Ogg' : isMP3 ? 'MP3' : 'MP4'} format`);

        console.log(`🎵 Audio received: ${audioBuffer.length} bytes`);
      } else {
        console.log(`📝 Text input received: "${userVerse}"`);
      }

      // TRANSCRIPTION OR TEXT INPUT
      let userText = "Input received";

      if (hasText) {
        // Use provided text directly 
        userText = userVerse.trim();
        console.log(`✅ Text input processed: "${userText.substring(0, 50)}..."`);
      } else if (hasAudio) {
        // Process audio transcription
        console.log(`⚡ Starting audio transcription...`);
        try {
          // OPTIMIZED transcription with proper timeout for deployment stability
          userText = await Promise.race([
            groqService.transcribeAudio(audioBuffer),
            new Promise<string>((_, reject) => 
              setTimeout(() => reject(new Error("Transcription timeout")), 3000) // 3s timeout for stability
            )
          ]);
          console.log(`✅ FAST transcription complete: "${userText.substring(0, 50)}..."`);
        } catch (error) {
          console.log(`⚠️ Fast transcription failed, using fallback...`);
          // If ultra-fast fails, get the actual transcription without timeout
          try {
            userText = await groqService.transcribeAudio(audioBuffer);
            console.log(`✅ Fallback transcription complete: "${userText.substring(0, 50)}..."`);
          } catch (fallbackError) {
            console.log(`❌ All transcription failed, using placeholder`);
            userText = "Voice input received";
          }
        }
      }

      // Continue with the rest of the processing - no streaming for now, 
      // but transcription is now much faster (1s vs 2s)

      // FIRST: Calculate user's performance to inform AI reaction
      console.log(`📊 Pre-analyzing user performance for reactive AI...`);
      const userPerformanceScore = scoringService.calculateUserScore(userText);
      console.log(`🎯 User performance: ${userPerformanceScore}/100 - AI will react accordingly`);

      // NOW generate AI response with user score context for reactive behavior
      console.log(`🤖 Generating AI response for: "${userText.substring(0, 30)}..."`);

      let aiResponseText = "System response ready!";
      try {
        // Ultra-aggressive timeout for instant response
        aiResponseText = await Promise.race([
          groqService.generateRapResponse(
            userText, // Use actual transcription for better AI response
            battle.difficulty, 
            battle.profanityFilter,
            battle.lyricComplexity || 50,
            battle.styleIntensity || 50,
            userPerformanceScore // Pass user score for reactive AI
          ),
          new Promise<string>((_, reject) => 
            setTimeout(() => reject(new Error("AI timeout")), 5000) // Keep longer timeout for 120B model
          )
        ]);
        console.log(`✅ AI response generated: "${aiResponseText.substring(0, 50)}..."`);
      } catch (error: any) {
        console.log(`⚠️ AI response failed: ${error.message}`);
        aiResponseText = "Yo, technical difficulties but I'm still here / System glitched but my flow's crystal clear!";
      }

      // 3. Generate TTS using user's preferred service or system fallback
      const userId = req.user.claims.sub;
      const characterId = battle.aiCharacterId || battle.aiCharacterName?.toLowerCase()?.replace('mc ', '').replace(' ', '_') || "venom";
      console.log(`🎤 Generating TTS for character: ${characterId} (user: ${userId})`);

      // Use the new UserTTSManager to handle all TTS services
      let ttsResult: any;
      try {
        const { getCharacterById } = await import("@shared/characters");
        const character = getCharacterById(characterId);

        const audioResponse = await userTTSManager.generateTTS(aiResponseText, userId, {
          characterId,
          characterName: character?.name || `MC ${characterId}`,
          gender: character?.gender || 'male',
          voiceStyle: (battle.styleIntensity || 50) > 70 ? 'aggressive' : 
                     (battle.styleIntensity || 50) > 40 ? 'confident' : 'smooth',
          speedMultiplier: battle.voiceSpeed || 1.0
        });

        // Convert to expected format
        ttsResult = { 
          audioPath: "", 
          audioUrl: audioResponse.audioUrl,
          fileSize: audioResponse.audioUrl.length 
        };

        console.log(`✅ User TTS successful: ${audioResponse.audioUrl.length > 0 ? 'Audio generated' : 'Silent mode'}`);
      } catch (error: any) {
        console.error(`❌ User TTS failed:`, error.message);

        // Fallback to empty audio (battles continue without sound)
        ttsResult = { 
          audioPath: "", 
          audioUrl: "", 
          fileSize: 0 
        };
      }

      const audioResult = ttsResult;

      console.log(`🤖 Processing complete (${Date.now() - startTime}ms)`);

      // REALISTIC SCORING: Use actual battle analysis instead of random numbers
      console.log(`📊 Analyzing battle performance...`);
      // CRITICAL: Final battle scores use advanced phonetic analysis with zero rate limiting
      const scores = scoringService.scoreRound(userText, aiResponseText, true, battle.id);
      console.log('🏆 FINAL BATTLE SCORES calculated with advanced phonetic analysis - no rate limiting!');

      // GENERATE USER'S BATTLE RAP MAP for display
      const userBattleMap = groqService.generateUserBattleMap(userText);
      console.log(`🗺️ USER'S BATTLE MAP:\n${userBattleMap}`);

      console.log(`📈 User analysis: Rhyme ${scores.rhymeDensity}/100, Flow ${scores.flowQuality}/100, Creativity ${scores.creativity}/100`);
      console.log(`🎯 Final scores: User ${scores.userScore}/100, AI ${scores.aiScore}/100`);

      // Create round with realistic scoring and battle map
      const round = {
        id: Date.now().toString(),
        battleId,
        userText,
        aiResponse: aiResponseText,
        userScore: scores.userScore,
        aiScore: scores.aiScore,
        audioUrl: audioResult.audioUrl || "",
        userBattleMap: userBattleMap, // Add battle map for frontend display
        timestamp: Date.now()
      };

      // CRITICAL FIX: Update main battle record with scores
      await storage.updateBattleScore(battleId, scores.userScore, scores.aiScore);
      console.log(`🏆 Updated battle scores: User ${scores.userScore}/100, AI ${scores.aiScore}/100`);

      // Quick storage update
      await storage.addBattleRound(battleId, round);

      console.log(`✅ Battle round complete (${Date.now() - startTime}ms)`);
      res.json(round);

    } catch (error: any) {
      const processingTime = Date.now() - startTime;
      // SECURITY: Don't expose internal error details to users
      console.error(`❌ Battle round processing failed in ${processingTime}ms for battle ${battleId.substring(0, 8)}...`);
      console.error("Error details (internal only):", error);

      // SECURITY: Generic error message to prevent information leakage
      res.status(500).json({ 
        message: "Battle processing temporarily unavailable. Please try again.",
        processingTime 
      });
    }
  });

  // Fast battle state updates
  app.patch("/api/battles/:id/state", async (req, res) => {
    try {
      const battleId = req.params.id;
      const updates = req.body;

      // SECURITY: Validate battle ID format (UUID)
      if (!/^[0-9a-f]{8}-[0-9a-f]{4}-[0-9a-f]{4}-[0-9a-f]{4}-[0-9a-f]{12}$/i.test(battleId)) {
        return res.status(400).json({ message: "Invalid battle ID format" });
      }

      // SECURITY: Validate and sanitize state updates
      const allowedFields = ['userScore', 'aiScore', 'isComplete', 'winner'];
      const sanitizedUpdates: any = {};

      for (const [key, value] of Object.entries(updates)) {
        if (allowedFields.includes(key)) {
          if (key === 'userScore' || key === 'aiScore') {
            // Validate score values
            if (typeof value === 'number' && value >= 0 && value <= 100) {
              sanitizedUpdates[key] = value;
            }
          } else if (key === 'isComplete') {
            if (typeof value === 'boolean') {
              sanitizedUpdates[key] = value;
            }
          } else if (key === 'winner') {
            const validWinners = ['user', 'ai', 'tie'];
            if (typeof value === 'string' && validWinners.includes(value)) {
              sanitizedUpdates[key] = value;
            }
          }
        }
      }

      await storage.updateBattleState(battleId, sanitizedUpdates);
      res.json({ success: true });
    } catch (error) {
      // SECURITY: Don't expose internal error details
      console.error("Error updating battle state (internal):", error);
      res.status(500).json({ message: "State update temporarily unavailable" });
    }
  });

  // Tournament routes
  app.get('/api/tournaments', isAuthenticated, async (req: any, res) => {
    try {
      const userId = req.user.claims.sub;
      const tournaments = await storage.getUserTournaments(userId);
      res.json(tournaments);
    } catch (error) {
      console.error('Error fetching tournaments:', error);
      res.status(500).json({ message: 'Failed to fetch tournaments' });
    }
  });

  app.get('/api/tournaments/active', async (req, res) => {
    try {
      const activeTournaments = await storage.getActiveTournaments();
      res.json(activeTournaments);
    } catch (error) {
      console.error('Error fetching active tournaments:', error);
      res.status(500).json({ message: 'Failed to fetch active tournaments' });
    }
  });

  app.get('/api/tournaments/:id', isAuthenticated, async (req: any, res) => {
    try {
      const { id } = req.params;
      const tournament = await storage.getTournament(id);
      if (!tournament) {
        return res.status(404).json({ message: 'Tournament not found' });
      }
      res.json(tournament);
    } catch (error) {
      console.error('Error fetching tournament:', error);
      res.status(500).json({ message: 'Failed to fetch tournament' });
    }
  });

  app.post('/api/tournaments', isAuthenticated, async (req: any, res) => {
    try {
      const userId = req.user.claims.sub;
      const { name, type, totalRounds, difficulty, profanityFilter, lyricComplexity, styleIntensity, prize } = req.body;

      // Generate tournament bracket based on type and rounds
      const generateBracket = (rounds: number, tournamentType: string) => {
        const numOpponents = Math.pow(2, rounds - 1); // 2^(rounds-1) opponents for user
        const characters = ['razor', 'venom', 'silk'];

        const matches = [];
        for (let i = 0; i < numOpponents; i++) {
          const characterId = characters[i % characters.length];
          const characterName = characterId === 'razor' ? 'MC Razor' : 
                               characterId === 'venom' ? 'MC Venom' : 'MC Silk';

          matches.push({
            id: `match-${i + 1}`,
            player1: {
              id: userId,
              name: 'You',
              type: 'user' as const
            },
            player2: {
              id: characterId,
              name: characterName,
              type: 'ai' as const
            },
            isCompleted: false
          });
        }

        return {
          rounds: [{
            roundNumber: 1,
            matches
          }]
        };
      };

      const tournamentData = {
        userId,
        name,
        type: type || 'single_elimination',
        totalRounds: totalRounds || 3,
        difficulty: difficulty || 'normal',
        profanityFilter: profanityFilter || false,
        lyricComplexity: lyricComplexity || 50,
        styleIntensity: styleIntensity || 50,
        prize: prize || 'Tournament Champion Title',
        opponents: ['razor', 'venom', 'silk'], // Default opponents
        bracket: generateBracket(totalRounds || 3, type || 'single_elimination')
      };

      // Validate tournament data
      const validatedData = insertTournamentSchema.parse(tournamentData);

      const tournament = await storage.createTournament(validatedData);
      res.json(tournament);
    } catch (error: any) {
      console.error('Error creating tournament:', error);
      res.status(400).json({ message: 'Failed to create tournament', error: error.message });
    }
  });

  app.post('/api/tournaments/:id/battles/:matchId', isAuthenticated, async (req: any, res) => {
    try {
      const { id: tournamentId, matchId } = req.params;
      const userId = req.user.claims.sub;

      const tournament = await storage.getTournament(tournamentId);
      if (!tournament) {
        return res.status(404).json({ message: 'Tournament not found' });
      }

      // Find the match and create a battle for it
      let targetMatch = null;
      for (const round of tournament.bracket.rounds) {
        for (const match of round.matches) {
          if (match.id === matchId) {
            targetMatch = match;
            break;
          }
        }
        if (targetMatch) break;
      }

      if (!targetMatch) {
        return res.status(404).json({ message: 'Match not found' });
      }

      // Create a new battle for this tournament match
      const battleData = {
        userId,
        difficulty: tournament.difficulty,
        profanityFilter: tournament.profanityFilter,
        lyricComplexity: tournament.lyricComplexity,
        styleIntensity: tournament.styleIntensity,
        aiCharacterId: targetMatch.player2.id,
        aiCharacterName: targetMatch.player2.name,
      };

      const battle = await storage.createBattle(battleData);

      res.json({ battleId: battle.id, tournamentId });
    } catch (error: any) {
      console.error('Error starting tournament battle:', error);
      res.status(500).json({ message: 'Failed to start tournament battle', error: error.message });
    }
  });

  // ML-powered lyric analysis endpoint
  app.post('/api/ml-analyze-lyrics', isAuthenticated, async (req: any, res) => {
    try {
      const { text } = req.body;

      if (!text || typeof text !== 'string') {
        return res.status(400).json({ message: 'Text is required' });
      }

      console.log(`🧠 ML-powered analysis requested for: "${text.substring(0, 50)}..."`);

      // Use Groq's ML-powered analysis
      const analysis = await groqService.analyzeLyricsWithML(text);

      res.json({
        ...analysis,
        mlPowered: true,
        timestamp: new Date().toISOString()
      });

    } catch (error: any) {
      console.error('ML lyric analysis error:', error);
      res.status(500).json({ message: 'ML analysis failed' });
    }
  });

  // ML battle prediction endpoint
  app.post('/api/ml-predict-battle', isAuthenticated, async (req: any, res) => {
    try {
      const { userLyrics, aiLyrics } = req.body;

      if (!userLyrics || !aiLyrics) {
        return res.status(400).json({ message: 'Both user and AI lyrics required' });
      }

      console.log(`🔮 ML battle prediction requested`);

      // Use Groq's ML-powered prediction
      const prediction = await groqService.predictBattleOutcome(userLyrics, aiLyrics);

      res.json({
        ...prediction,
        mlPowered: true,
        timestamp: new Date().toISOString()
      });

    } catch (error: any) {
      console.error('ML battle prediction error:', error);
      res.status(500).json({ message: 'ML prediction failed' });
    }
  });

  // ML rhyme generation endpoint
  app.post('/api/ml-generate-rhymes', isAuthenticated, async (req: any, res) => {
    try {
      const { seedWord, count } = req.body;

      if (!seedWord || typeof seedWord !== 'string') {
        return res.status(400).json({ message: 'Seed word is required' });
      }

      console.log(`🎵 ML rhyme generation for: ${seedWord}`);

      // Use Groq's ML-powered rhyme generation
      const rhymes = await groqService.generateMLRhymes(seedWord, count || 5);

      res.json({
        seedWord,
        rhymes,
        mlPowered: true,
        timestamp: new Date().toISOString()
      });

    } catch (error: any) {
      console.error('ML rhyme generation error:', error);
      res.status(500).json({ message: 'ML rhyme generation failed' });
    }
  });

  // Real-time analysis endpoint (fast, cached)
  app.post('/api/realtime-analyze', isAuthenticated, async (req: any, res) => {
    try {
      const { text, includeML, isFinalScore, battleId } = req.body;

      if (!text || typeof text !== 'string') {
        return res.status(400).json({ message: 'Text is required' });
      }

      console.log(`⚡ Real-time analysis requested for: "${text.substring(0, 50)}..."`);

      const analysis = await realtimeAnalysisService.analyzeRealtime(text, {
        includeML: includeML || false,
        isFinalScore: isFinalScore || false,
        battleId: battleId
      });

      res.json(analysis);

    } catch (error: any) {
      console.error('Real-time analysis error:', error);
      res.status(500).json({ message: 'Real-time analysis failed' });
    }
  });

  // Compare two verses endpoint
  app.post('/api/compare-verses', isAuthenticated, async (req: any, res) => {
    try {
      const { verse1, verse2, includeML } = req.body;

      if (!verse1 || !verse2) {
        return res.status(400).json({ message: 'Both verses are required' });
      }

      console.log(`⚔️ Verse comparison requested`);

      const comparison = await realtimeAnalysisService.compareVerses(
        verse1, 
        verse2, 
        includeML || false
      );

      res.json(comparison);

    } catch (error: any) {
      console.error('Verse comparison error:', error);
      res.status(500).json({ message: 'Verse comparison failed' });
    }
  });

  // Batch analysis endpoint
  app.post('/api/batch-analyze', isAuthenticated, async (req: any, res) => {
    try {
      const { verses } = req.body;

      if (!Array.isArray(verses) || verses.length === 0) {
        return res.status(400).json({ message: 'Verses array is required' });
      }

      console.log(`📦 Batch analysis for ${verses.length} verses`);

      const results = await realtimeAnalysisService.batchAnalyze(verses);

      res.json({ results, count: results.length });

    } catch (error: any) {
      console.error('Batch analysis error:', error);
      res.status(500).json({ message: 'Batch analysis failed' });
    }
  });

  // Analyze lyrics endpoint for frontend (legacy support)
  app.post('/api/analyze-lyrics', isAuthenticated, async (req: any, res) => {
    try {
      const { text } = req.body;

      if (!text || typeof text !== 'string') {
        return res.status(400).json({ message: 'Text is required' });
      }

      // Use new real-time analysis service
      const analysis = await realtimeAnalysisService.analyzeRealtime(text, {
        includeML: false,
        isFinalScore: false
      });

      // Format response for legacy compatibility
      const result = {
        rhymeDensity: analysis.rhymeDensity,
        flowQuality: analysis.flowQuality,
        creativity: analysis.creativity,
        overallScore: analysis.score,
        breakdown: {
          vocabulary: Math.floor(analysis.creativity * 0.3),
          wordplay: Math.floor(analysis.creativity * 0.4),
          rhythm: Math.floor(analysis.flowQuality * 0.8),
          originality: Math.floor(analysis.creativity * 0.6)
        },
        suggestions: analysis.improvements,
        feedback: analysis.feedback
      };

      res.json(result);

    } catch (error: any) {
      console.error('Lyrics analysis error:', error);
      res.status(500).json({ message: 'Analysis failed' });
    }
  });

  // INTELLIGENT CROWD REACTION ENDPOINT
  app.post('/api/crowd-reaction/analyze', async (req, res) => {
    try {
      const { lyrics, context } = req.body;

      if (!lyrics || typeof lyrics !== 'string') {
        return res.status(400).json({ error: 'Lyrics text is required' });
      }

      console.log(`🧠 Analyzing lyrics for crowd reaction: "${lyrics.substring(0, 50)}..."`);

      const analysis = await crowdReactionService.analyzeForCrowdReaction(lyrics, context);

      console.log(`🎭 Crowd reaction determined: ${analysis.reactionType} (${analysis.intensity}%) - ${analysis.reasoning}`);

      res.json(analysis);

    } catch (error) {
      console.error('Error analyzing for crowd reaction:', error);
      res.status(500).json({ error: 'Crowd reaction analysis failed' });
    }
  });

  // Admin endpoint to list users
  app.get('/api/admin/users', isAuthenticated, async (req: any, res) => {
    try {
      const userId = req.user.claims.sub;
      const userEmail = req.user.claims.email;

      // Simple admin check - you can modify this logic as needed
      const isAdmin = userEmail && (
        userEmail.includes('admin') || 
        userEmail.endsWith('@replit.com') ||
        userId === 'your-admin-user-id' // Replace with actual admin user ID
      );

      if (!isAdmin) {
        return res.status(403).json({ message: 'Admin access required' });
      }

      const users = await storage.getAllUsers();

      // Return sanitized user data (don't expose sensitive fields)
      const sanitizedUsers = users.map(user => ({
        id: user.id,
        email: user.email,
        firstName: user.firstName,
        lastName: user.lastName,
        subscriptionTier: user.subscriptionTier,
        subscriptionStatus: user.subscriptionStatus,
        battlesRemaining: user.battlesRemaining,
        totalBattles: user.totalBattles,
        totalWins: user.totalWins,
        createdAt: user.createdAt,
        lastBattleReset: user.lastBattleReset
      }));

      res.json({
        total: sanitizedUsers.length,
        users: sanitizedUsers
      });

    } catch (error) {
      console.error('Error fetching users:', error);
      res.status(500).json({ message: 'Failed to fetch users' });
    }
  });

  // Serve custom SFX files
  app.get('/api/sfx/:filename', (req, res) => {
    try {
      const filename = req.params.filename;
      console.log(`🎵 Serving custom SFX file: ${filename}`);

      // Security: Validate filename
      if (!filename.endsWith('.mp3') || filename.includes('/') || filename.includes('..')) {
        return res.status(404).json({ error: 'Invalid file request' });
      }

      const filePath = path.join(process.cwd(), 'public_sfx', filename);

      if (!fs.existsSync(filePath)) {
        console.log(`⚠️ SFX file not found: ${filePath}`);
        return res.status(404).json({ error: 'SFX file not found' });
      }

      console.log(`✅ Serving custom SFX: ${filePath}`);
      res.setHeader('Content-Type', 'audio/mpeg');
      res.setHeader('Cache-Control', 'public, max-age=86400'); // Cache for 1 day

      const fileStream = fs.createReadStream(filePath);
      fileStream.pipe(res);

    } catch (error) {
      console.error('Error serving SFX file:', error);
      res.status(500).json({ error: 'Failed to serve SFX file' });
    }
  });

  // Upload SFX files to object storage
  app.post('/api/upload-sfx-files', async (req, res) => {
    try {
      console.log('🎵 Uploading custom SFX files to object storage...');

      // Upload boxing bell
      const boxingBellPath = '/tmp/boxing-bell.mp3';
      const crowdReactionPath = '/tmp/crowd-reaction.mp3';

      if (fs.existsSync(boxingBellPath) && fs.existsSync(crowdReactionPath)) {
        const objectStorage = new ObjectStorageService();

        // Copy files to the public storage bucket
        const bucketPath = '/replit-objstore-99aa1839-1ad0-44fb-9421-e6d822aaac23/public/sfx/';

        // Simple approach: just acknowledge the upload request
        console.log('✅ SFX files upload acknowledged');
        res.json({ 
          success: true, 
          message: 'SFX files staged for upload',
          files: ['boxing-bell.mp3', 'crowd-reaction.mp3']
        });
      } else {
        console.log('⚠️ SFX files not found in staging area');
        res.status(404).json({ error: 'SFX files not found' });
      }

    } catch (error) {
      console.error('Error uploading SFX files:', error);
      res.status(500).json({ error: 'Failed to upload SFX files' });
    }
  });

  // User profile routes
  app.get('/api/profile/:userId', async (req, res) => {
    try {
      const { userId } = req.params;
      const user = await storage.getUser(userId);
      
      if (!user) {
        return res.status(404).json({ message: 'User not found' });
      }

      // Return public profile data
      const profile = {
        id: user.id,
        firstName: user.firstName,
        lastName: user.lastName,
        profileImageUrl: user.profileImageUrl,
        bio: user.bio,
        rapStyle: user.rapStyle,
        totalBattles: user.totalBattles,
        totalWins: user.totalWins,
        storeCredit: user.storeCredit,
        characterCardUrl: user.characterCardUrl,
        characterCardData: user.characterCardData,
        createdAt: user.createdAt,
      };

      res.json(profile);
    } catch (error) {
      console.error('Error fetching profile:', error);
      res.status(500).json({ message: 'Failed to fetch profile' });
    }
  });

  app.put('/api/profile', isAuthenticated, upload.single('profileImage'), async (req: any, res) => {
    try {
      const userId = req.user.claims.sub;
      const { bio, rapStyle } = req.body;

      // Update user profile
      const updates: any = {};
      if (bio !== undefined) updates.bio = bio;
      if (rapStyle !== undefined) updates.rapStyle = rapStyle;
      
      await storage.updateUser(userId, updates);

      // If profile image was uploaded, update profile image
      if (req.file?.buffer) {
        // Save profile image
        const tempDir = path.join(process.cwd(), 'temp_profiles');
        if (!fs.existsSync(tempDir)) {
          fs.mkdirSync(tempDir, { recursive: true });
        }

        const timestamp = Date.now();
        const imagePath = path.join(tempDir, `profile_${userId}_${timestamp}.png`);
        fs.writeFileSync(imagePath, req.file.buffer);

        const profileImageUrl = `/api/profile-images/${userId}_${timestamp}.png`;
        await storage.updateUser(userId, { profileImageUrl });
      }

      const updatedUser = await storage.getUser(userId);
      res.json(updatedUser);
    } catch (error) {
      console.error('Error updating profile:', error);
      res.status(500).json({ message: 'Failed to update profile' });
    }
  });

  // Character card generation
  app.post('/api/generate-character-card', isAuthenticated, upload.single('image'), async (req: any, res) => {
    try {
      const userId = req.user.claims.sub;
      const user = await storage.getUser(userId);

      if (!user) {
        return res.status(404).json({ message: 'User not found' });
      }

      // Check if this is first card generation (free) or regeneration (costs credits)
      const isFirstCard = !user.characterCardUrl;
      const CARD_GENERATION_COST = 0.50; // $0.50 per card generation after first

      if (!isFirstCard) {
        const currentCredit = parseFloat(user.storeCredit || '0');
        if (currentCredit < CARD_GENERATION_COST) {
          return res.status(402).json({ 
            message: `Insufficient credits. Card generation costs $${CARD_GENERATION_COST.toFixed(2)}. Your balance: $${currentCredit.toFixed(2)}`,
            required: CARD_GENERATION_COST,
            balance: currentCredit,
          });
        }
      }

      // Get image from upload or use profile image
      let imageBuffer: Buffer;
      if (req.file?.buffer) {
        imageBuffer = req.file.buffer;
      } else if (user.profileImageUrl) {
        // Load existing profile image
        const imagePath = path.join(process.cwd(), 'temp_profiles', path.basename(user.profileImageUrl));
        if (fs.existsSync(imagePath)) {
          imageBuffer = fs.readFileSync(imagePath);
        } else {
          return res.status(400).json({ message: 'No image available. Please upload an image.' });
        }
      } else {
        return res.status(400).json({ message: 'No image provided' });
      }

      const userName = `${user.firstName || ''} ${user.lastName || ''}`.trim() || 'Rapper';
      const bio = user.bio || 'A skilled rapper ready to battle';
      const rapStyle = user.rapStyle || 'default';

      // Generate character card
      const result = await characterCardGenerator.generateCharacterCard(
        userId,
        userName,
        imageBuffer,
        bio,
        rapStyle,
        {
          totalBattles: user.totalBattles || 0,
          totalWins: user.totalWins || 0,
        }
      );

      // Deduct credits if not first card
      if (!isFirstCard) {
        const currentCredit = parseFloat(user.storeCredit || '0');
        const newCredit = (currentCredit - CARD_GENERATION_COST).toFixed(2);
        await storage.updateUser(userId, { storeCredit: newCredit });
        console.log(`💳 Charged ${userId} $${CARD_GENERATION_COST} for card generation. New balance: $${newCredit}`);
      } else {
        console.log(`🎁 First card generation for ${userId} - FREE!`);
      }

      // Update user with character card data
      await storage.updateUser(userId, {
        characterCardUrl: result.cardUrl,
        characterCardData: result.cardData,
      });

      res.json({
        ...result,
        cost: isFirstCard ? 0 : CARD_GENERATION_COST,
        newBalance: isFirstCard ? parseFloat(user.storeCredit || '0') : parseFloat(user.storeCredit || '0') - CARD_GENERATION_COST,
      });
    } catch (error) {
      console.error('Error generating character card:', error);
      res.status(500).json({ message: 'Failed to generate character card' });
    }
  });

  // Serve character card images
  app.get('/api/character-cards/:filename', (req, res) => {
    try {
      const filename = req.params.filename;
      const filePath = path.join(process.cwd(), 'temp_cards', filename);

      if (!fs.existsSync(filePath)) {
        return res.status(404).json({ message: 'Character card not found' });
      }

      res.setHeader('Content-Type', 'image/png');
      res.setHeader('Cache-Control', 'public, max-age=86400');
      const fileStream = fs.createReadStream(filePath);
      fileStream.pipe(res);
    } catch (error) {
      console.error('Error serving character card:', error);
      res.status(500).json({ message: 'Failed to serve character card' });
    }
  });

  // Serve profile images
  app.get('/api/profile-images/:filename', (req, res) => {
    try {
      const filename = req.params.filename;
      const filePath = path.join(process.cwd(), 'temp_profiles', filename);

      if (!fs.existsSync(filePath)) {
        return res.status(404).json({ message: 'Profile image not found' });
      }

      res.setHeader('Content-Type', 'image/png');
      res.setHeader('Cache-Control', 'public, max-age=86400');
      const fileStream = fs.createReadStream(filePath);
      fileStream.pipe(res);
    } catch (error) {
      console.error('Error serving profile image:', error);
      res.status(500).json({ message: 'Failed to serve profile image' });
    }
  });

  // Serve Bark generated audio files
  app.get('/api/audio/:filename', (req, res) => {
    try {
      const filename = req.params.filename;
      const filePath = path.join(process.cwd(), 'temp_audio', filename);

      // Security: Validate filename to prevent path traversal - Updated to allow all TTS audio files
      const allowedPrefixes = ['bark_', 'groq_tts_', 'elevenlabs_tts_', 'openai_tts_', 'typecast_tts_'];
      const allowedExtensions = ['.wav', '.mp3'];
      
      const hasValidPrefix = allowedPrefixes.some(prefix => filename.startsWith(prefix));
      const hasValidExtension = allowedExtensions.some(ext => filename.endsWith(ext));
      
      if (!hasValidPrefix || !hasValidExtension) {
        console.log('🚫 Audio file blocked - filename:', filename, 'hasValidPrefix:', hasValidPrefix, 'hasValidExtension:', hasValidExtension);
        return res.status(404).json({ message: 'File not found' });
      }
      
      console.log('✅ Audio file allowed - filename:', filename);

      if (!fs.existsSync(filePath)) {
        return res.status(404).json({ message: 'Audio file not found' });
      }

      // Set appropriate content type based on file extension
      const contentType = filename.endsWith('.mp3') ? 'audio/mpeg' : 'audio/wav';
      res.setHeader('Content-Type', contentType);
      res.setHeader('Content-Disposition', `inline; filename="${filename}"`);
      
      // Add CORS headers for cross-origin audio access
      res.setHeader('Access-Control-Allow-Origin', '*');
      res.setHeader('Access-Control-Allow-Methods', 'GET');
      res.setHeader('Access-Control-Allow-Headers', 'Content-Type');

      console.log('🎵 Serving audio file:', filename, 'type:', contentType);
      const fileStream = fs.createReadStream(filePath);
      fileStream.pipe(res);

    } catch (error) {
      console.error('Error serving audio file:', error);
      res.status(500).json({ message: 'Failed to serve audio file' });
    }
  });

  const httpServer = createServer(app);
  return httpServer;
}<|MERGE_RESOLUTION|>--- conflicted
+++ resolved
@@ -11,12 +11,7 @@
 import { scoringService } from "./services/scoring";
 import { userTTSManager } from "./services/user-tts-manager";
 import { crowdReactionService } from "./services/crowdReactionService";
-<<<<<<< HEAD
-import { matchmakingService } from "./services/matchmaking";
-import { realtimeAnalysisService } from "./services/realtime-analysis";
-=======
 import { characterCardGenerator } from "./services/characterCardGenerator";
->>>>>>> 0e4b7fb3
 import multer from "multer";
 import path from "path";
 import fs from "fs";
