import { useState } from "react";
import { useQuery, useMutation, useQueryClient } from "@tanstack/react-query";
import { Button } from "@/components/ui/button";
import { Card, CardContent, CardDescription, CardHeader, CardTitle } from "@/components/ui/card";
import { Badge } from "@/components/ui/badge";
import { Loader2, Bot, Zap, TrendingUp, Swords } from "lucide-react";
import { useToast } from "@/hooks/use-toast";
import { useLocation } from "wouter";
<<<<<<< HEAD
=======
import { SEO, generateWebPageStructuredData } from "@/components/SEO";
>>>>>>> 22e86414

interface UserClone {
  id: string;
  userId: string;
  cloneName: string;
  skillLevel: number;
  avgRhymeDensity: number;
  avgFlowQuality: number;
  avgCreativity: number;
  battlesAnalyzed: number;
  style: string;
  isActive: boolean;
  createdAt: string;
  updatedAt: string;
}

export default function CloneManager() {
  const { toast } = useToast();
  const queryClient = useQueryClient();
<<<<<<< HEAD
  const [, navigate] = useLocation();
=======
  const [, setLocation] = useLocation();

  const structuredData = generateWebPageStructuredData(
    "Clone Manager - Battle Your AI Clone",
    "Create an AI clone of yourself that matches your rap battle skill level. Battle against your clone to practice and improve your skills.",
    "https://rapbots.online/clone"
  );
>>>>>>> 22e86414

  // Fetch user's clone
  const { data: clone, isLoading, error } = useQuery<UserClone>({
    queryKey: ['/api/user/clone'],
    retry: false,
  });

  // Generate/update clone mutation
  const generateCloneMutation = useMutation({
    mutationFn: async () => {
      const response = await fetch('/api/user/clone/generate', {
        method: 'POST',
        credentials: 'include',
      });
      if (!response.ok) {
        throw new Error('Failed to generate clone');
      }
      return response.json();
    },
    onSuccess: (data) => {
      queryClient.invalidateQueries({ queryKey: ['/api/user/clone'] });
      toast({
        title: "🤖 Clone Generated!",
        description: `${data.cloneName} is ready to battle (Skill: ${data.skillLevel}/100)`,
      });
    },
    onError: (error: any) => {
      toast({
        title: "Error",
        description: error.message || "Failed to generate clone",
        variant: "destructive",
      });
    },
  });

  const handleBattleClone = () => {
    if (clone) {
      // Navigate to battle arena with clone as opponent
      setLocation(`/?opponent=clone_${clone.id}`);
    }
  };

  const getSkillLevelColor = (level: number) => {
    if (level < 40) return "text-gray-500";
    if (level < 65) return "text-blue-500";
    if (level < 85) return "text-purple-500";
    return "text-red-500";
  };

  const getSkillLevelLabel = (level: number) => {
    if (level < 40) return "Beginner";
    if (level < 65) return "Intermediate";
    if (level < 85) return "Advanced";
    return "Expert";
  };

  if (isLoading) {
    return (
      <div className="container mx-auto px-4 py-8 flex items-center justify-center min-h-screen">
        <Loader2 className="h-8 w-8 animate-spin" />
      </div>
    );
  }

  return (
    <div className="container mx-auto px-4 py-8 max-w-4xl">
      <SEO
        title="Clone Manager - Battle Your AI Clone | Battle Rap AI"
        description="Create and battle against an AI clone of yourself that matches your rap battle skill level. Improve your skills by battling your digital twin."
        keywords={['AI clone', 'rap battle clone', 'battle yourself', 'practice rap battle', 'AI opponent', 'skill matching']}
        structuredData={structuredData}
      />
      <div className="mb-8">
        <h1 className="text-4xl font-bold mb-2 flex items-center gap-3">
          <Bot className="h-10 w-10" />
          Clone Manager
        </h1>
        <p className="text-muted-foreground">
          Create and battle against an AI clone of yourself that matches your skill level
        </p>
      </div>

      {!clone && !error && (
        <Card className="mb-8">
          <CardHeader>
            <CardTitle>No Clone Yet</CardTitle>
            <CardDescription>
              Generate your first clone to battle against yourself! Your clone will be created based on your past battle performance.
            </CardDescription>
          </CardHeader>
          <CardContent>
            <Button
              onClick={() => generateCloneMutation.mutate()}
              disabled={generateCloneMutation.isPending}
              size="lg"
            >
              {generateCloneMutation.isPending ? (
                <>
                  <Loader2 className="mr-2 h-5 w-5 animate-spin" />
                  Generating Clone...
                </>
              ) : (
                <>
                  <Zap className="mr-2 h-5 w-5" />
                  Generate My Clone
                </>
              )}
            </Button>
          </CardContent>
        </Card>
      )}

      {clone && (
        <>
          <Card className="mb-8">
            <CardHeader>
              <div className="flex items-start justify-between">
                <div>
                  <CardTitle className="text-3xl">{clone.cloneName}</CardTitle>
                  <CardDescription className="mt-2">
                    Your AI mirror - Trained on {clone.battlesAnalyzed} of your battles
                  </CardDescription>
                </div>
                <Badge variant="secondary" className={`text-lg px-4 py-2 ${getSkillLevelColor(clone.skillLevel)}`}>
                  {getSkillLevelLabel(clone.skillLevel)}
                </Badge>
              </div>
            </CardHeader>
            <CardContent className="space-y-6">
              <div className="grid grid-cols-1 md:grid-cols-2 gap-4">
                <div className="space-y-3">
                  <div className="flex items-center justify-between p-3 bg-secondary/50 rounded-lg">
                    <span className="font-medium">Overall Skill</span>
                    <span className={`text-xl font-bold ${getSkillLevelColor(clone.skillLevel)}`}>
                      {clone.skillLevel}/100
                    </span>
                  </div>
                  <div className="flex items-center justify-between p-3 bg-secondary/50 rounded-lg">
                    <span className="font-medium">Battle Style</span>
                    <Badge variant="outline" className="capitalize">
                      {clone.style}
                    </Badge>
                  </div>
                </div>

                <div className="space-y-3">
                  <div className="flex items-center justify-between p-3 bg-secondary/50 rounded-lg">
                    <span className="font-medium">Rhyme Density</span>
                    <span className="text-xl font-bold">{clone.avgRhymeDensity}/100</span>
                  </div>
                  <div className="flex items-center justify-between p-3 bg-secondary/50 rounded-lg">
                    <span className="font-medium">Flow Quality</span>
                    <span className="text-xl font-bold">{clone.avgFlowQuality}/100</span>
                  </div>
                  <div className="flex items-center justify-between p-3 bg-secondary/50 rounded-lg">
                    <span className="font-medium">Creativity</span>
                    <span className="text-xl font-bold">{clone.avgCreativity}/100</span>
                  </div>
                </div>
              </div>

              <div className="flex gap-4 pt-4">
                <Button
                  onClick={handleBattleClone}
                  size="lg"
                  className="flex-1"
                >
                  <Swords className="mr-2 h-5 w-5" />
                  Battle Your Clone
                </Button>
                <Button
                  onClick={() => generateCloneMutation.mutate()}
                  disabled={generateCloneMutation.isPending}
                  variant="outline"
                  size="lg"
                >
                  {generateCloneMutation.isPending ? (
                    <Loader2 className="mr-2 h-5 w-5 animate-spin" />
                  ) : (
                    <TrendingUp className="mr-2 h-5 w-5" />
                  )}
                  Update Clone
                </Button>
              </div>

              <div className="text-sm text-muted-foreground text-center pt-2">
                Last updated: {new Date(clone.updatedAt).toLocaleDateString()}
              </div>
            </CardContent>
          </Card>

          <Card>
            <CardHeader>
              <CardTitle>About Your Clone</CardTitle>
            </CardHeader>
            <CardContent className="space-y-3 text-muted-foreground">
              <p>
                Your clone is an AI opponent that mirrors your rap battle abilities. It's trained on your recent battle performance to match your skill level.
              </p>
              <p>
                As you improve and battle more, update your clone to keep it in sync with your current abilities. This gives you a perfect practice partner!
              </p>
              <p className="text-sm">
                <strong>Tip:</strong> Battle your clone regularly to see how you match up against yourself and identify areas for improvement.
              </p>
            </CardContent>
          </Card>
        </>
      )}
    </div>
  );
}<|MERGE_RESOLUTION|>--- conflicted
+++ resolved
@@ -6,10 +6,7 @@
 import { Loader2, Bot, Zap, TrendingUp, Swords } from "lucide-react";
 import { useToast } from "@/hooks/use-toast";
 import { useLocation } from "wouter";
-<<<<<<< HEAD
-=======
 import { SEO, generateWebPageStructuredData } from "@/components/SEO";
->>>>>>> 22e86414
 
 interface UserClone {
   id: string;
@@ -29,9 +26,6 @@
 export default function CloneManager() {
   const { toast } = useToast();
   const queryClient = useQueryClient();
-<<<<<<< HEAD
-  const [, navigate] = useLocation();
-=======
   const [, setLocation] = useLocation();
 
   const structuredData = generateWebPageStructuredData(
@@ -39,7 +33,6 @@
     "Create an AI clone of yourself that matches your rap battle skill level. Battle against your clone to practice and improve your skills.",
     "https://rapbots.online/clone"
   );
->>>>>>> 22e86414
 
   // Fetch user's clone
   const { data: clone, isLoading, error } = useQuery<UserClone>({
